use pgrx::*;

pg_module_magic!();

#[pg_extern(immutable, strict)]
fn json_matches_schema(schema: Json, instance: Json) -> bool {
    jsonschema::is_valid(&schema.0, &instance.0)
}

#[pg_extern(immutable, strict)]
fn jsonb_matches_schema(schema: Json, instance: JsonB) -> bool {
    jsonschema::is_valid(&schema.0, &instance.0)
}

#[pg_extern(immutable, strict)]
<<<<<<< HEAD
fn validate_json_schema(schema: Json, instance: Json) -> Result<(), Vec<String>> {
    let compiled = match jsonschema::JSONSchema::compile(&schema.0) {
        Ok(c) => c,
        Err(e) => Err(vec![e.to_string()]),
    };
    match compiled.validate(&instance.0) {
        Ok(_) => Ok(()),
        Err(e) => Err(e.into_iter().map(String::from).collect::<String>()),
    }
}

#[pg_extern(immutable, strict)]
fn validate_jsonb_schema(schema: Json, instance: JsonB) -> Result<(), Vec<String>> {
    let compiled = match jsonschema::JSONSchema::compile(&schema.0) {
        Ok(c) => c,
        Err(e) => Err(vec![e.to_string()]),
    };
    match compiled.validate(&instance.0) {
        Ok(_) => Ok(()),
        Err(e) => Err(e.into_iter().map(String::from).collect::<String>()),
=======
fn jsonschema_is_valid(schema: Json) -> bool {
    match jsonschema::JSONSchema::compile(&schema.0) {
        Ok(_) => true,
        Err(e) => {
            // Only call notice! for a non empty instance_path
            if e.instance_path.last().is_some() {
                notice!(
                    "Invalid JSON schema at path: {}",
                    e.instance_path.to_string()
                );
            }
            false
        }
>>>>>>> 47dc3e99
    }
}

#[pg_schema]
#[cfg(any(test, feature = "pg_test"))]
mod tests {
    use pgrx::*;
    use serde_json::json;

    #[pg_test]
    fn test_json_matches_schema_rs() {
        let max_length: i32 = 5;
        assert!(crate::json_matches_schema(
            Json(json!({ "maxLength": max_length })),
            Json(json!("foo")),
        ));
    }

    #[pg_test]
    fn test_json_not_matches_schema_rs() {
        let max_length: i32 = 5;
        assert!(!crate::json_matches_schema(
            Json(json!({ "maxLength": max_length })),
            Json(json!("foobar")),
        ));
    }

    #[pg_test]
    fn test_jsonb_matches_schema_rs() {
        let max_length: i32 = 5;
        assert!(crate::jsonb_matches_schema(
            Json(json!({ "maxLength": max_length })),
            JsonB(json!("foo")),
        ));
    }

    #[pg_test]
    fn test_jsonb_not_matches_schema_rs() {
        let max_length: i32 = 5;
        assert!(!crate::jsonb_matches_schema(
            Json(json!({ "maxLength": max_length })),
            JsonB(json!("foobar")),
        ));
    }

    #[pg_test]
    fn test_json_matches_schema_spi() {
        let result = Spi::get_one::<bool>(
            r#"
            select json_matches_schema('{"type": "object"}', '{}')
        "#,
        )
        .unwrap()
        .unwrap();
        assert!(result);
    }

    #[pg_test]
    fn test_json_not_matches_schema_spi() {
        let result = Spi::get_one::<bool>(
            r#"
            select json_matches_schema('{"type": "object"}', '1')
        "#,
        )
        .unwrap()
        .unwrap();
        assert!(!result);
    }

    #[pg_test]
    fn test_jsonb_matches_schema_spi() {
        let result = Spi::get_one::<bool>(
            r#"
            select jsonb_matches_schema('{"type": "object"}', '{}')
        "#,
        )
        .unwrap()
        .unwrap();
        assert!(result);
    }

    #[pg_test]
    fn test_jsonb_not_matches_schema_spi() {
        let result = Spi::get_one::<bool>(
            r#"
            select jsonb_matches_schema('{"type": "object"}', '1')
        "#,
        )
        .unwrap()
        .unwrap();
        assert!(!result);
    }

    #[pg_test]
    fn test_jsonschema_is_valid() {
        assert!(crate::jsonschema_is_valid(Json(json!({
            "type": "object"
        }))));
    }

    #[pg_test]
    fn test_jsonschema_is_not_valid() {
        assert!(!crate::jsonschema_is_valid(Json(json!({
            "type": "obj"
        }))));
    }
}

#[cfg(test)]
pub mod pg_test {
    pub fn setup(_options: Vec<&str>) {
        // perform one-off initialization when the pg_test framework starts
    }

    pub fn postgresql_conf_options() -> Vec<&'static str> {
        // return any postgresql.conf settings that are required for your tests
        vec![]
    }
}<|MERGE_RESOLUTION|>--- conflicted
+++ resolved
@@ -13,28 +13,6 @@
 }
 
 #[pg_extern(immutable, strict)]
-<<<<<<< HEAD
-fn validate_json_schema(schema: Json, instance: Json) -> Result<(), Vec<String>> {
-    let compiled = match jsonschema::JSONSchema::compile(&schema.0) {
-        Ok(c) => c,
-        Err(e) => Err(vec![e.to_string()]),
-    };
-    match compiled.validate(&instance.0) {
-        Ok(_) => Ok(()),
-        Err(e) => Err(e.into_iter().map(String::from).collect::<String>()),
-    }
-}
-
-#[pg_extern(immutable, strict)]
-fn validate_jsonb_schema(schema: Json, instance: JsonB) -> Result<(), Vec<String>> {
-    let compiled = match jsonschema::JSONSchema::compile(&schema.0) {
-        Ok(c) => c,
-        Err(e) => Err(vec![e.to_string()]),
-    };
-    match compiled.validate(&instance.0) {
-        Ok(_) => Ok(()),
-        Err(e) => Err(e.into_iter().map(String::from).collect::<String>()),
-=======
 fn jsonschema_is_valid(schema: Json) -> bool {
     match jsonschema::JSONSchema::compile(&schema.0) {
         Ok(_) => true,
@@ -48,7 +26,6 @@
             }
             false
         }
->>>>>>> 47dc3e99
     }
 }
 
